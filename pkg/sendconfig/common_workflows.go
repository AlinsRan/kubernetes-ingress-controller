package sendconfig

import (
	"context"
	"time"

	"github.com/sirupsen/logrus"

	"github.com/kong/kubernetes-ingress-controller/pkg/deckgen"
	"github.com/kong/kubernetes-ingress-controller/pkg/parser"
	"github.com/kong/kubernetes-ingress-controller/pkg/store"
)

// -----------------------------------------------------------------------------
// Sendconfig - Workflow Functions
// -----------------------------------------------------------------------------

// UpdateKongAdminSimple is a helper function for the most common usage of PerformUpdate() with only minimal
// upfront configuration required. This function is specialized and highly opinionated.
//
// If you're implementation needs to expand on the configuration and usage of the following inner components:
//
//   - store.Storer
//   - kongstate.Kong
//   - deckgen.ToDeckContent()
//   - sendconfig.PerformUpdate()
//
// Or any other encapsulated components this function makes all of that opaque to the caller.
// Treat this function as a very specific "workflow" to update the Kong Admin API,
// and use it as a reference to implement the workflow you need.
func UpdateKongAdminSimple(ctx context.Context,
	lastConfigSHA []byte,
	cache *store.CacheStores,
	ingressClassName string,
	deprecatedLogger logrus.FieldLogger,
	kongConfig Kong,
	enableReverseSync bool,
) ([]byte, error) {
	// build the kongstate object from the Kubernetes objects in the storer
	storer := store.New(*cache, ingressClassName, false, false, false, deprecatedLogger)
	kongstate, err := parser.Build(deprecatedLogger, storer)
	if err != nil {
		return nil, err
	}

	// generate the deck configuration to be applied to the admin API
	targetConfig := deckgen.ToDeckContent(ctx,
		deprecatedLogger, kongstate,
		kongConfig.PluginSchemaStore, kongConfig.FilterTags)

	// apply the configuration update in Kong
	timedCtx, cancel := context.WithTimeout(ctx, 10*time.Second)
	defer cancel()
	configSHA, err := PerformUpdate(timedCtx,
		deprecatedLogger, &kongConfig,
		kongConfig.InMemory, enableReverseSync,
<<<<<<< HEAD
		targetConfig, nil, nil, lastConfigSHA,
		false,
=======
		targetConfig, kongConfig.FilterTags, nil, lastConfigSHA,
>>>>>>> 3c67f123
	)
	if err != nil {
		return nil, err
	}

	return configSHA, nil
}<|MERGE_RESOLUTION|>--- conflicted
+++ resolved
@@ -54,12 +54,7 @@
 	configSHA, err := PerformUpdate(timedCtx,
 		deprecatedLogger, &kongConfig,
 		kongConfig.InMemory, enableReverseSync,
-<<<<<<< HEAD
-		targetConfig, nil, nil, lastConfigSHA,
-		false,
-=======
-		targetConfig, kongConfig.FilterTags, nil, lastConfigSHA,
->>>>>>> 3c67f123
+		targetConfig, kongConfig.FilterTags, nil, lastConfigSHA, false,
 	)
 	if err != nil {
 		return nil, err
