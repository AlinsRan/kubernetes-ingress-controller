apiVersion: v1
kind: Namespace
metadata:
  name: kong
---
apiVersion: apiextensions.k8s.io/v1beta1
kind: CustomResourceDefinition
metadata:
  name: kongclusterplugins.configuration.konghq.com
spec:
  additionalPrinterColumns:
  - JSONPath: .plugin
    description: Name of the plugin
    name: Plugin-Type
    type: string
  - JSONPath: .metadata.creationTimestamp
    description: Age
    name: Age
    type: date
  - JSONPath: .disabled
    description: Indicates if the plugin is disabled
    name: Disabled
    priority: 1
    type: boolean
  - JSONPath: .config
    description: Configuration of the plugin
    name: Config
    priority: 1
    type: string
  group: configuration.konghq.com
  names:
    kind: KongClusterPlugin
    plural: kongclusterplugins
    shortNames:
    - kcp
  scope: Cluster
  validation:
    openAPIV3Schema:
      properties:
        config:
          type: object
        configFrom:
          properties:
            secretKeyRef:
              properties:
                key:
                  type: string
                name:
                  type: string
                namespace:
                  type: string
              required:
              - name
              - key
              - namespace
              type: object
          required:
          - secretKeyRef
          type: object
        disabled:
          type: boolean
        plugin:
          type: string
        protocols:
          items:
            enum:
            - http
            - https
            - grpc
            - grpcs
            - tcp
            - tls
            type: string
          type: array
        run_on:
          enum:
          - first
          - second
          - all
          type: string
      required:
      - plugin
  version: v1
---
apiVersion: apiextensions.k8s.io/v1beta1
kind: CustomResourceDefinition
metadata:
  name: kongconsumers.configuration.konghq.com
spec:
  additionalPrinterColumns:
  - JSONPath: .username
    description: Username of a Kong Consumer
    name: Username
    type: string
  - JSONPath: .metadata.creationTimestamp
    description: Age
    name: Age
    type: date
  group: configuration.konghq.com
  names:
    kind: KongConsumer
    plural: kongconsumers
    shortNames:
    - kc
  scope: Namespaced
  validation:
    openAPIV3Schema:
      properties:
        credentials:
          items:
            type: string
          type: array
        custom_id:
          type: string
        username:
          type: string
  version: v1
---
apiVersion: apiextensions.k8s.io/v1beta1
kind: CustomResourceDefinition
metadata:
  name: kongcredentials.configuration.konghq.com
spec:
  additionalPrinterColumns:
  - JSONPath: .type
    description: Type of credential
    name: Credential-type
    type: string
  - JSONPath: .metadata.creationTimestamp
    description: Age
    name: Age
    type: date
  - JSONPath: .consumerRef
    description: Owner of the credential
    name: Consumer-Ref
    type: string
  group: configuration.konghq.com
  names:
    kind: KongCredential
    plural: kongcredentials
  scope: Namespaced
  validation:
    openAPIV3Schema:
      properties:
        consumerRef:
          type: string
        type:
          type: string
      required:
      - consumerRef
      - type
  version: v1
---
apiVersion: apiextensions.k8s.io/v1beta1
kind: CustomResourceDefinition
metadata:
  name: kongingresses.configuration.konghq.com
spec:
  group: configuration.konghq.com
  names:
    kind: KongIngress
    plural: kongingresses
    shortNames:
    - ki
  scope: Namespaced
  validation:
    openAPIV3Schema:
      properties:
        proxy:
          properties:
            connect_timeout:
              minimum: 0
              type: integer
            path:
              pattern: ^/.*$
              type: string
            protocol:
              enum:
              - http
              - https
              - grpc
              - grpcs
              - tcp
              - tls
              type: string
            read_timeout:
              minimum: 0
              type: integer
            retries:
              minimum: 0
              type: integer
            write_timeout:
              minimum: 0
              type: integer
          type: object
        route:
          properties:
            headers:
              additionalProperties:
                items:
                  type: string
                type: array
              type: object
            https_redirect_status_code:
              type: integer
            methods:
              items:
                type: string
              type: array
            path_handling:
              enum:
              - v0
              - v1
              type: string
            preserve_host:
              type: boolean
            protocols:
              items:
                enum:
                - http
                - https
                - grpc
                - grpcs
                - tcp
                - tls
                type: string
              type: array
            regex_priority:
              type: integer
            strip_path:
              type: boolean
        upstream:
          properties:
            algorithm:
              enum:
              - round-robin
              - consistent-hashing
              - least-connections
              type: string
            hash_fallback:
              type: string
            hash_fallback_header:
              type: string
            hash_on:
              type: string
            hash_on_cookie:
              type: string
            hash_on_cookie_path:
              type: string
            hash_on_header:
              type: string
            healthchecks:
              properties:
                active:
                  properties:
                    concurrency:
                      minimum: 1
                      type: integer
                    healthy:
                      properties:
                        http_statuses:
                          items:
                            type: integer
                          type: array
                        interval:
                          minimum: 0
                          type: integer
                        successes:
                          minimum: 0
                          type: integer
                      type: object
                    http_path:
                      pattern: ^/.*$
                      type: string
                    timeout:
                      minimum: 0
                      type: integer
                    unhealthy:
                      properties:
                        http_failures:
                          minimum: 0
                          type: integer
                        http_statuses:
                          items:
                            type: integer
                          type: array
                        interval:
                          minimum: 0
                          type: integer
                        tcp_failures:
                          minimum: 0
                          type: integer
                        timeout:
                          minimum: 0
                          type: integer
                      type: object
                  type: object
                passive:
                  properties:
                    healthy:
                      properties:
                        http_statuses:
                          items:
                            type: integer
                          type: array
                        interval:
                          minimum: 0
                          type: integer
                        successes:
                          minimum: 0
                          type: integer
                      type: object
                    unhealthy:
                      properties:
                        http_failures:
                          minimum: 0
                          type: integer
                        http_statuses:
                          items:
                            type: integer
                          type: array
                        interval:
                          minimum: 0
                          type: integer
                        tcp_failures:
                          minimum: 0
                          type: integer
                        timeout:
                          minimum: 0
                          type: integer
                      type: object
                  type: object
                threshold:
                  type: integer
              type: object
            host_header:
              type: string
            slots:
              minimum: 10
              type: integer
          type: object
  version: v1
---
apiVersion: apiextensions.k8s.io/v1beta1
kind: CustomResourceDefinition
metadata:
  name: kongplugins.configuration.konghq.com
spec:
  additionalPrinterColumns:
  - JSONPath: .plugin
    description: Name of the plugin
    name: Plugin-Type
    type: string
  - JSONPath: .metadata.creationTimestamp
    description: Age
    name: Age
    type: date
  - JSONPath: .disabled
    description: Indicates if the plugin is disabled
    name: Disabled
    priority: 1
    type: boolean
  - JSONPath: .config
    description: Configuration of the plugin
    name: Config
    priority: 1
    type: string
  group: configuration.konghq.com
  names:
    kind: KongPlugin
    plural: kongplugins
    shortNames:
    - kp
  scope: Namespaced
  validation:
    openAPIV3Schema:
      properties:
        config:
          type: object
        configFrom:
          properties:
            secretKeyRef:
              properties:
                key:
                  type: string
                name:
                  type: string
              required:
              - name
              - key
              type: object
          required:
          - secretKeyRef
          type: object
        disabled:
          type: boolean
        plugin:
          type: string
        protocols:
          items:
            enum:
            - http
            - https
            - grpc
            - grpcs
            - tcp
            - tls
            type: string
          type: array
        run_on:
          enum:
          - first
          - second
          - all
          type: string
      required:
      - plugin
  version: v1
---
apiVersion: apiextensions.k8s.io/v1beta1
kind: CustomResourceDefinition
metadata:
  name: tcpingresses.configuration.konghq.com
spec:
  additionalPrinterColumns:
  - JSONPath: .status.loadBalancer.ingress[*].ip
    description: Address of the load balancer
    name: Address
    type: string
  - JSONPath: .metadata.creationTimestamp
    description: Age
    name: Age
    type: date
  group: configuration.konghq.com
  names:
    kind: TCPIngress
    plural: tcpingresses
  scope: Namespaced
  subresources:
    status: {}
  validation:
    openAPIV3Schema:
      properties:
        apiVersion:
          type: string
        kind:
          type: string
        metadata:
          type: object
        spec:
          properties:
            rules:
              items:
                properties:
                  backend:
                    properties:
                      serviceName:
                        type: string
                      servicePort:
                        format: int32
                        type: integer
                    type: object
                  host:
                    type: string
                  port:
                    format: int32
                    type: integer
                type: object
              type: array
            tls:
              items:
                properties:
                  hosts:
                    items:
                      type: string
                    type: array
                  secretName:
                    type: string
                type: object
              type: array
          type: object
        status:
          type: object
  version: v1beta1
status:
  acceptedNames:
    kind: ""
    plural: ""
  conditions: []
  storedVersions: []
---
apiVersion: v1
kind: ServiceAccount
metadata:
  name: kong-serviceaccount
  namespace: kong
---
apiVersion: rbac.authorization.k8s.io/v1beta1
kind: ClusterRole
metadata:
  name: kong-ingress-clusterrole
rules:
- apiGroups:
  - ""
  resources:
  - endpoints
  - nodes
  - pods
  - secrets
  verbs:
  - list
  - watch
- apiGroups:
  - ""
  resources:
  - nodes
  verbs:
  - get
- apiGroups:
  - ""
  resources:
  - services
  verbs:
  - get
  - list
  - watch
- apiGroups:
  - networking.k8s.io
  - extensions
  - networking.internal.knative.dev
  resources:
  - ingresses
  verbs:
  - get
  - list
  - watch
- apiGroups:
  - ""
  resources:
  - events
  verbs:
  - create
  - patch
- apiGroups:
  - networking.k8s.io
  - extensions
  - networking.internal.knative.dev
  resources:
  - ingresses/status
  verbs:
  - update
- apiGroups:
  - configuration.konghq.com
  resources:
  - tcpingresses/status
  verbs:
  - update
- apiGroups:
  - configuration.konghq.com
  resources:
  - kongplugins
  - kongclusterplugins
  - kongcredentials
  - kongconsumers
  - kongingresses
  - tcpingresses
  verbs:
  - get
  - list
  - watch
- apiGroups:
  - ""
  resources:
  - configmaps
  verbs:
  - create
  - get
  - update
---
apiVersion: rbac.authorization.k8s.io/v1beta1
kind: ClusterRoleBinding
metadata:
  name: kong-ingress-clusterrole-nisa-binding
roleRef:
  apiGroup: rbac.authorization.k8s.io
  kind: ClusterRole
  name: kong-ingress-clusterrole
subjects:
- kind: ServiceAccount
  name: kong-serviceaccount
  namespace: kong
---
apiVersion: v1
kind: Service
metadata:
  name: kong-admin
  namespace: kong
spec:
  externalTrafficPolicy: Local
  ports:
  - name: admin
    port: 80
    protocol: TCP
    targetPort: 8001
  selector:
    app: ingress-kong
  type: LoadBalancer
---
apiVersion: v1
kind: Service
metadata:
  name: kong-manager
  namespace: kong
spec:
  externalTrafficPolicy: Local
  ports:
  - name: manager
    port: 80
    protocol: TCP
    targetPort: 8002
  selector:
    app: ingress-kong
  type: LoadBalancer
---
apiVersion: v1
kind: Service
metadata:
  annotations:
    service.beta.kubernetes.io/aws-load-balancer-backend-protocol: tcp
    service.beta.kubernetes.io/aws-load-balancer-type: nlb
  name: kong-proxy
  namespace: kong
spec:
  ports:
  - name: proxy
    port: 80
    protocol: TCP
    targetPort: 8000
  - name: proxy-ssl
    port: 443
    protocol: TCP
    targetPort: 8443
  selector:
    app: ingress-kong
  type: LoadBalancer
---
apiVersion: v1
kind: Service
metadata:
  name: kong-validation-webhook
  namespace: kong
spec:
  ports:
  - name: webhook
    port: 443
    protocol: TCP
    targetPort: 8080
  selector:
    app: ingress-kong
---
apiVersion: v1
kind: Service
metadata:
  name: postgres
  namespace: kong
spec:
  ports:
  - name: pgql
    port: 5432
    protocol: TCP
    targetPort: 5432
  selector:
    app: postgres
---
apiVersion: apps/v1
kind: Deployment
metadata:
  labels:
    app: ingress-kong
  name: ingress-kong
  namespace: kong
spec:
  replicas: 1
  selector:
    matchLabels:
      app: ingress-kong
  template:
    metadata:
      annotations:
        kuma.io/gateway: enabled
        prometheus.io/port: "8100"
        prometheus.io/scrape: "true"
        traffic.sidecar.istio.io/includeInboundPorts: ""
      labels:
        app: ingress-kong
    spec:
      containers:
      - env:
        - name: KONG_LICENSE_DATA
          valueFrom:
            secretKeyRef:
              key: license
              name: kong-enterprise-license
        - name: KONG_ADMIN_API_URI
          value: set-me
        - name: KONG_ADMIN_GUI_AUTH
          value: basic-auth
        - name: KONG_ENFORCE_RBAC
          value: "on"
        - name: KONG_ADMIN_GUI_SESSION_CONF
          value: '{"cookie_secure":false,"storage":"kong","cookie_name":"admin_session","cookie_lifetime":31557600,"cookie_samesite":"off","secret":"please-change-me"}'
        - name: KONG_PROXY_LISTEN
          value: 0.0.0.0:8000, 0.0.0.0:8443 ssl http2
        - name: KONG_ADMIN_LISTEN
          value: 0.0.0.0:8001, 0.0.0.0:8444 ssl
        - name: KONG_STATUS_LISTEN
          value: 0.0.0.0:8100
        - name: KONG_DATABASE
          value: postgres
        - name: KONG_PG_HOST
          value: postgres
        - name: KONG_PG_PASSWORD
          value: kong
        - name: KONG_NGINX_WORKER_PROCESSES
          value: "1"
        - name: KONG_ADMIN_ACCESS_LOG
          value: /dev/stdout
        - name: KONG_ADMIN_ERROR_LOG
          value: /dev/stderr
<<<<<<< HEAD
        - name: KONG_PROXY_ERROR_LOG
          value: /dev/stderr
        image: kong-docker-kong-enterprise-edition-docker.bintray.io/kong-enterprise-edition:1.3.0.1-alpine
=======
        - name: KONG_ADMIN_LISTEN
          value: 0.0.0.0:8001, 0.0.0.0:8444 ssl
        - name: KONG_PROXY_LISTEN
          value: 0.0.0.0:8000, 0.0.0.0:8443 ssl http2
        image: kong-docker-kong-enterprise-edition-docker.bintray.io/kong-enterprise-edition:1.5.0.2-alpine
>>>>>>> 8bebfa8a
        lifecycle:
          preStop:
            exec:
              command:
              - /bin/sh
              - -c
              - kong quit
        livenessProbe:
          failureThreshold: 3
          httpGet:
            path: /status
            port: 8100
            scheme: HTTP
          initialDelaySeconds: 5
          periodSeconds: 10
          successThreshold: 1
          timeoutSeconds: 1
        name: proxy
        ports:
        - containerPort: 8001
          name: admin
          protocol: TCP
        - containerPort: 8002
          name: manager
          protocol: TCP
        - containerPort: 8000
          name: proxy
          protocol: TCP
        - containerPort: 8443
          name: proxy-ssl
          protocol: TCP
        - containerPort: 8100
          name: metrics
          protocol: TCP
        readinessProbe:
          failureThreshold: 3
          httpGet:
            path: /status
            port: 8100
            scheme: HTTP
          initialDelaySeconds: 5
          periodSeconds: 10
          successThreshold: 1
          timeoutSeconds: 1
        securityContext:
          runAsUser: 1000
      - env:
        - name: CONTROLLER_KONG_ADMIN_TOKEN
          valueFrom:
            secretKeyRef:
              key: password
              name: kong-enterprise-superuser-password
        - name: CONTROLLER_KONG_ADMIN_URL
          value: https://127.0.0.1:8444
        - name: CONTROLLER_KONG_ADMIN_TLS_SKIP_VERIFY
          value: "true"
        - name: CONTROLLER_PUBLISH_SERVICE
          value: kong/kong-proxy
        - name: POD_NAME
          valueFrom:
            fieldRef:
              apiVersion: v1
              fieldPath: metadata.name
        - name: POD_NAMESPACE
          valueFrom:
            fieldRef:
              apiVersion: v1
              fieldPath: metadata.namespace
        image: kong-docker-kubernetes-ingress-controller.bintray.io/kong-ingress-controller:0.8.1
        imagePullPolicy: IfNotPresent
        livenessProbe:
          failureThreshold: 3
          httpGet:
            path: /healthz
            port: 10254
            scheme: HTTP
          initialDelaySeconds: 5
          periodSeconds: 10
          successThreshold: 1
          timeoutSeconds: 1
        name: ingress-controller
        ports:
        - containerPort: 8080
          name: webhook
          protocol: TCP
        readinessProbe:
          failureThreshold: 3
          httpGet:
            path: /healthz
            port: 10254
            scheme: HTTP
          initialDelaySeconds: 5
          periodSeconds: 10
          successThreshold: 1
          timeoutSeconds: 1
      imagePullSecrets:
      - name: kong-enterprise-edition-docker
      initContainers:
      - command:
        - /bin/sh
        - -c
        - while true; do kong migrations list; if [[ 0 -eq $? ]]; then exit 0; fi;
          sleep 2;  done;
        env:
        - name: KONG_LICENSE_DATA
          valueFrom:
            secretKeyRef:
              key: license
              name: kong-enterprise-license
        - name: KONG_PG_HOST
          value: postgres
        - name: KONG_PG_PASSWORD
          value: kong
        image: kong-docker-kong-enterprise-edition-docker.bintray.io/kong-enterprise-edition:1.5.0.2-alpine
        name: wait-for-migrations
      serviceAccountName: kong-serviceaccount
---
apiVersion: apps/v1
kind: StatefulSet
metadata:
  name: postgres
  namespace: kong
spec:
  replicas: 1
  selector:
    matchLabels:
      app: postgres
  serviceName: postgres
  template:
    metadata:
      labels:
        app: postgres
    spec:
      containers:
      - env:
        - name: POSTGRES_USER
          value: kong
        - name: POSTGRES_PASSWORD
          value: kong
        - name: POSTGRES_DB
          value: kong
        - name: PGDATA
          value: /var/lib/postgresql/data/pgdata
        image: postgres:9.5
        name: postgres
        ports:
        - containerPort: 5432
        volumeMounts:
        - mountPath: /var/lib/postgresql/data
          name: datadir
          subPath: pgdata
      terminationGracePeriodSeconds: 60
  volumeClaimTemplates:
  - metadata:
      name: datadir
    spec:
      accessModes:
      - ReadWriteOnce
      resources:
        requests:
          storage: 1Gi
---
apiVersion: batch/v1
kind: Job
metadata:
  name: kong-migrations
  namespace: kong
spec:
  template:
    metadata:
      name: kong-migrations
    spec:
      containers:
      - command:
        - /bin/sh
        - -c
        - kong migrations bootstrap
        env:
        - name: KONG_LICENSE_DATA
          valueFrom:
            secretKeyRef:
              key: license
              name: kong-enterprise-license
        - name: KONG_PASSWORD
          valueFrom:
            secretKeyRef:
              key: password
              name: kong-enterprise-superuser-password
        - name: KONG_PG_PASSWORD
          value: kong
        - name: KONG_PG_HOST
          value: postgres
        - name: KONG_PG_PORT
          value: "5432"
        image: kong-docker-kong-enterprise-edition-docker.bintray.io/kong-enterprise-edition:1.5.0.2-alpine
        name: kong-migrations
      imagePullSecrets:
      - name: kong-enterprise-edition-docker
      initContainers:
      - command:
        - /bin/sh
        - -c
        - until nc -zv $KONG_PG_HOST $KONG_PG_PORT -w1; do echo 'waiting for db';
          sleep 1; done
        env:
        - name: KONG_PG_HOST
          value: postgres
        - name: KONG_PG_PORT
          value: "5432"
        image: busybox
        name: wait-for-postgres
      restartPolicy: OnFailure<|MERGE_RESOLUTION|>--- conflicted
+++ resolved
@@ -44,18 +44,16 @@
             secretKeyRef:
               properties:
                 key:
+                  required: true
                   type: string
                 name:
+                  required: true
                   type: string
                 namespace:
+                  required: true
                   type: string
-              required:
-              - name
-              - key
-              - namespace
+              required: true
               type: object
-          required:
-          - secretKeyRef
           type: object
         disabled:
           type: boolean
@@ -382,15 +380,13 @@
             secretKeyRef:
               properties:
                 key:
+                  required: true
                   type: string
                 name:
+                  required: true
                   type: string
-              required:
-              - name
-              - key
+              required: true
               type: object
-          required:
-          - secretKeyRef
           type: object
         disabled:
           type: boolean
@@ -727,17 +723,9 @@
           value: /dev/stdout
         - name: KONG_ADMIN_ERROR_LOG
           value: /dev/stderr
-<<<<<<< HEAD
         - name: KONG_PROXY_ERROR_LOG
           value: /dev/stderr
-        image: kong-docker-kong-enterprise-edition-docker.bintray.io/kong-enterprise-edition:1.3.0.1-alpine
-=======
-        - name: KONG_ADMIN_LISTEN
-          value: 0.0.0.0:8001, 0.0.0.0:8444 ssl
-        - name: KONG_PROXY_LISTEN
-          value: 0.0.0.0:8000, 0.0.0.0:8443 ssl http2
         image: kong-docker-kong-enterprise-edition-docker.bintray.io/kong-enterprise-edition:1.5.0.2-alpine
->>>>>>> 8bebfa8a
         lifecycle:
           preStop:
             exec:
